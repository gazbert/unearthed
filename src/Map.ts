import {getSprite, loadImage, playSfx} from "./Resources";
import dirt_tile from "./img/tiles/dirt.png";
import dirt_grass_tile from "./img/tiles/dirt_grass.png";
import brick_grey_tile from "./img/tiles/brick_grey.png";
import brick_red_tile from "./img/tiles/brick_red.png";
import leaves_tile from "./img/tiles/leaves.png";
import sand_tile from "./img/tiles/sand.png";
import wood_tile from "./img/tiles/wood.png";
import ladder_tile from "./img/tiles/ladder.png";
import platform_tile from "./img/tiles/platform.png";
import tnt_tile from "./img/tiles/tnt.png";

import grass1_tile from "./img/tiles/grass1.png";
import grass2_tile from "./img/tiles/grass2.png";
import grass3_tile from "./img/tiles/grass3.png";
import grass4_tile from "./img/tiles/grass4.png";

import flowerwhite_tile from "./img/tiles/flowerwhite.png";
import flowerred_tile from "./img/tiles/flowerred.png";
import flowerblue_tile from "./img/tiles/flowerblue.png";

import trunkmid_tile from "./img/tiles/trunk_mid.png";
import trunkbottom_tile from "./img/tiles/trunk_bottom.png";

import torch_tile from "./img/tiles/torchtile.png";

import stone_tile from "./img/tiles/stone.png";
import coal_tile from "./img/tiles/coal.png";
import gold_tile from "./img/tiles/gold.png";
import iron_tile from "./img/tiles/iron.png";
import silver_tile from "./img/tiles/silver.png";
import diamond_tile from "./img/tiles/diamond.png";
import { Game } from "./Game";

/** The total width of the map in tiles */
export const MAP_WIDTH: number = 140;
/** The size of tile in the map - Kenney did the original ones at 128px */
export const TILE_SIZE: number = 128;
/** The height of the sky area before the ground starts */
export const SKY_HEIGHT: number = 30;
/** The depth of the map */
export const MAP_DEPTH: number = 230;

// NOTE: The MAP_WIDTH * MAP_DEPTH * 2 can not be greater than 64k since it won't
// fit in a network packet at the moment

/**
 * Definition of a block that can appear in the map
 */
interface Block {
    /** The sprite to draw for the block */
    sprite: HTMLImageElement;
    /** True if this one blocks movement */
    blocks: boolean;
    /** True if this block act as a ladder */
    ladder: boolean;
    /** True if this block needs ground under it to exist - like flowers - automatically destroy if nothing there */
    needsGround: boolean;
    /** True if this one blocks the discovery process - leaves for instance don't */
    blocksDiscovery: boolean;
    /** True if this block leaves a copy of itself in the background layer when removed from the foreground, used for caves discovery */
    leaveBackground: boolean;
    /** True if this would block you when you're falling downward. */
    blocksDown: boolean;
    /** True if this block prevents lights passing */
    blocksLight: boolean;
    /** The timer object with the number of ticks it takes for the block's effect to happen and the callback that defines the effect */
    timer: { timer: number, callback: (map: GameMap, tile: number) => void }|null;
}

const explosion = (map: GameMap, tile: number): void => {
    for (let x = tile % MAP_WIDTH - 1; x <= tile % MAP_WIDTH + 1; x++) {
        for (let y = Math.floor(tile / MAP_WIDTH) - 1; y <= Math.floor(tile / MAP_WIDTH) + 1; y++) {
            if (x < 0 || x >= MAP_WIDTH || y < 0 || y >= MAP_DEPTH) {
                continue;
            }
            map.setTile(x, y, 0, Layer.FOREGROUND);
        }
    }
    playSfx("explosion", 1);
}

/**
 * The list of tiles that be used in the map
 */
export const tiles: Record<number, Block> = {
<<<<<<< HEAD
    1: { sprite: loadImage("tile.dirt", dirt_tile), blocks: true, blocksDown: true, ladder: false, needsGround: false, blocksDiscovery: true, leaveBackground: true, blocksLight: true },
    2: { sprite: loadImage("tile.dirt_grass", dirt_grass_tile), blocks: true, blocksDown: true, ladder: false, needsGround: false, blocksDiscovery: true, leaveBackground: true, blocksLight: true },
    3: { sprite: loadImage("tile.brick_grey", brick_grey_tile), blocks: true, blocksDown: true, ladder: false, needsGround: false, blocksDiscovery: true, leaveBackground: false, blocksLight: true },
    4: { sprite: loadImage("tile.brick_red", brick_red_tile), blocks: true, blocksDown: true, ladder: false, needsGround: false, blocksDiscovery: true, leaveBackground: false, blocksLight: true },
    5: { sprite: loadImage("tile.leaves_tile", leaves_tile), blocks: false, blocksDown: false, ladder: false, needsGround: false, blocksDiscovery: false, leaveBackground: false, blocksLight: false },
    6: { sprite: loadImage("tile.sand_tile", sand_tile), blocks: true, blocksDown: true, ladder: false, needsGround: false, blocksDiscovery: true, leaveBackground: false, blocksLight: true },
    7: { sprite: loadImage("tile.wood_tile", wood_tile), blocks: true, blocksDown: true, ladder: false, needsGround: false, blocksDiscovery: true, leaveBackground: false, blocksLight: true },
    8: { sprite: loadImage("tile.ladder_tile", ladder_tile), blocks: false, blocksDown: false, ladder: true, needsGround: false, blocksDiscovery: true, leaveBackground: false, blocksLight: false },
    9: { sprite: loadImage("tile.grass1", grass1_tile), blocks: false, blocksDown: false, ladder: false, needsGround: true, blocksDiscovery: false, leaveBackground: false, blocksLight: false },
    10: { sprite: loadImage("tile.grass2", grass2_tile), blocks: false, blocksDown: false, ladder: false, needsGround: true, blocksDiscovery: false, leaveBackground: false, blocksLight: false },
    11: { sprite: loadImage("tile.grass3", grass3_tile), blocks: false, blocksDown: false, ladder: false, needsGround: true, blocksDiscovery: false, leaveBackground: false, blocksLight: false },
    12: { sprite: loadImage("tile.grass4", grass4_tile), blocks: false, blocksDown: false, ladder: false, needsGround: true, blocksDiscovery: false, leaveBackground: false, blocksLight: false },
    13: { sprite: loadImage("tile.flowerwhite", flowerwhite_tile), blocks: false, blocksDown: false, ladder: false, needsGround: true, blocksDiscovery: false, leaveBackground: false, blocksLight: false },
    14: { sprite: loadImage("tile.flowerblue", flowerblue_tile), blocks: false, blocksDown: false, ladder: false, needsGround: true, blocksDiscovery: false, leaveBackground: false, blocksLight: false },
    15: { sprite: loadImage("tile.flowerred", flowerred_tile), blocks: false, blocksDown: false, ladder: false, needsGround: true, blocksDiscovery: false, leaveBackground: false, blocksLight: false },
    16: { sprite: loadImage("tile.trunkbottom", trunkbottom_tile), blocks: false, blocksDown: false, ladder: false, needsGround: false, blocksDiscovery: false, leaveBackground: false, blocksLight: false },
    17: { sprite: loadImage("tile.trunkmid", trunkmid_tile), blocks: false, blocksDown: false, ladder: false, needsGround: false, blocksDiscovery: false, leaveBackground: false, blocksLight: false },

    18: { sprite: loadImage("tile.stone", stone_tile), blocks: true, blocksDown: true, ladder: false, needsGround: false, blocksDiscovery: true, leaveBackground: true, blocksLight: true },
    19: { sprite: loadImage("tile.coal", coal_tile), blocks: true, blocksDown: true, ladder: false, needsGround: false, blocksDiscovery: true, leaveBackground: true, blocksLight: true },
    20: { sprite: loadImage("tile.iron", iron_tile), blocks: true, blocksDown: true, ladder: false, needsGround: false, blocksDiscovery: true, leaveBackground: true, blocksLight: true },
    21: { sprite: loadImage("tile.silver", silver_tile), blocks: true, blocksDown: true, ladder: false, needsGround: false, blocksDiscovery: true, leaveBackground: true, blocksLight: true },
    22: { sprite: loadImage("tile.gold", gold_tile), blocks: true, blocksDown: true, ladder: false, needsGround: false, blocksDiscovery: true, leaveBackground: true, blocksLight: true },
    23: { sprite: loadImage("tile.diamond", diamond_tile), blocks: true, blocksDown: true, ladder: false, needsGround: false, blocksDiscovery: true, leaveBackground: true, blocksLight: true },
    24: { sprite: loadImage("tile.platform_tile", platform_tile), blocks: false, blocksDown: true, ladder: false, needsGround: false, blocksDiscovery: true, leaveBackground: false, blocksLight: false },
    25: { sprite: loadImage("tile.torch", torch_tile), blocks: false, blocksDown: false, ladder: false, needsGround: false, blocksDiscovery: false, leaveBackground: false, blocksLight: false },
=======
    1: { sprite: loadImage("tile.dirt", dirt_tile), blocks: true, blocksDown: true, ladder: false, needsGround: false, blocksDiscovery: true, leaveBackground: true, blocksLight: true, timer: null },
    2: { sprite: loadImage("tile.dirt_grass", dirt_grass_tile), blocks: true, blocksDown: true, ladder: false, needsGround: false, blocksDiscovery: true, leaveBackground: true, blocksLight: true, timer: null },
    3: { sprite: loadImage("tile.brick_grey", brick_grey_tile), blocks: true, blocksDown: true, ladder: false, needsGround: false, blocksDiscovery: true, leaveBackground: false, blocksLight: true, timer: null },
    4: { sprite: loadImage("tile.brick_red", brick_red_tile), blocks: true, blocksDown: true, ladder: false, needsGround: false, blocksDiscovery: true, leaveBackground: false, blocksLight: true, timer: null },
    5: { sprite: loadImage("tile.leaves_tile", leaves_tile), blocks: false, blocksDown: false, ladder: false, needsGround: false, blocksDiscovery: false, leaveBackground: false, blocksLight: false, timer: null },
    6: { sprite: loadImage("tile.sand_tile", sand_tile), blocks: true, blocksDown: true, ladder: false, needsGround: false, blocksDiscovery: true, leaveBackground: false, blocksLight: true, timer: null },
    7: { sprite: loadImage("tile.wood_tile", wood_tile), blocks: true, blocksDown: true, ladder: false, needsGround: false, blocksDiscovery: true, leaveBackground: false, blocksLight: true, timer: null },
    8: { sprite: loadImage("tile.ladder_tile", ladder_tile), blocks: false, blocksDown: false, ladder: true, needsGround: false, blocksDiscovery: true, leaveBackground: false, blocksLight: false, timer: null },
    9: { sprite: loadImage("tile.grass1", grass1_tile), blocks: false, blocksDown: false, ladder: false, needsGround: true, blocksDiscovery: false, leaveBackground: false, blocksLight: false, timer: null },
    10: { sprite: loadImage("tile.grass2", grass2_tile), blocks: false, blocksDown: false, ladder: false, needsGround: true, blocksDiscovery: false, leaveBackground: false, blocksLight: false, timer: null },
    11: { sprite: loadImage("tile.grass3", grass3_tile), blocks: false, blocksDown: false, ladder: false, needsGround: true, blocksDiscovery: false, leaveBackground: false, blocksLight: false, timer: null },
    12: { sprite: loadImage("tile.grass4", grass4_tile), blocks: false, blocksDown: false, ladder: false, needsGround: true, blocksDiscovery: false, leaveBackground: false, blocksLight: false, timer: null },
    13: { sprite: loadImage("tile.flowerwhite", flowerwhite_tile), blocks: false, blocksDown: false, ladder: false, needsGround: true, blocksDiscovery: false, leaveBackground: false, blocksLight: false, timer: null },
    14: { sprite: loadImage("tile.flowerblue", flowerblue_tile), blocks: false, blocksDown: false, ladder: false, needsGround: true, blocksDiscovery: false, leaveBackground: false, blocksLight: false, timer: null },
    15: { sprite: loadImage("tile.flowerred", flowerred_tile), blocks: false, blocksDown: false, ladder: false, needsGround: true, blocksDiscovery: false, leaveBackground: false, blocksLight: false, timer: null },
    16: { sprite: loadImage("tile.trunkbottom", trunkbottom_tile), blocks: false, blocksDown: false, ladder: false, needsGround: false, blocksDiscovery: false, leaveBackground: false, blocksLight: false, timer: null },
    17: { sprite: loadImage("tile.trunkmid", trunkmid_tile), blocks: false, blocksDown: false, ladder: false, needsGround: false, blocksDiscovery: false, leaveBackground: false, blocksLight: false, timer: null },

    18: { sprite: loadImage("tile.stone", stone_tile), blocks: true, blocksDown: true, ladder: false, needsGround: false, blocksDiscovery: true, leaveBackground: true, blocksLight: true, timer: null },
    19: { sprite: loadImage("tile.coal", coal_tile), blocks: true, blocksDown: true, ladder: false, needsGround: false, blocksDiscovery: true, leaveBackground: true, blocksLight: true, timer: null },
    20: { sprite: loadImage("tile.iron", iron_tile), blocks: true, blocksDown: true, ladder: false, needsGround: false, blocksDiscovery: true, leaveBackground: true, blocksLight: true, timer: null },
    21: { sprite: loadImage("tile.silver", silver_tile), blocks: true, blocksDown: true, ladder: false, needsGround: false, blocksDiscovery: true, leaveBackground: true, blocksLight: true, timer: null },
    22: { sprite: loadImage("tile.gold", gold_tile), blocks: true, blocksDown: true, ladder: false, needsGround: false, blocksDiscovery: true, leaveBackground: true, blocksLight: true, timer: null },
    23: { sprite: loadImage("tile.diamond", diamond_tile), blocks: true, blocksDown: true, ladder: false, needsGround: false, blocksDiscovery: true, leaveBackground: true, blocksLight: true, timer: null },
    24: { sprite: loadImage("tile.platform_tile", platform_tile), blocks: false, blocksDown: true, ladder: false, needsGround: false, blocksDiscovery: true, leaveBackground: false, blocksLight: false, timer: null },
    25: { sprite: loadImage("tile.tnt", tnt_tile), blocks: true, blocksDown: true, ladder: false, needsGround: false, blocksDiscovery: true, leaveBackground: false, blocksLight: true, timer: { timer: 120, callback: explosion } },
>>>>>>> b4d19fca
};

export enum Layer {
    FOREGROUND = 0,
    BACKGROUND = 1
}

// 
// The default map just defined an empty flat world of the
// the right size
//
const DEFAULT_MAP: number[] = [
];

for (let i = 0; i < MAP_WIDTH * SKY_HEIGHT; i++) {
    DEFAULT_MAP.push(0);
}
for (let i = 0; i < MAP_WIDTH; i++) {
    DEFAULT_MAP.push(2);
}
const totalSize = (MAP_DEPTH * MAP_WIDTH) - DEFAULT_MAP.length;
for (let i = 0; i < totalSize; i++) {
    DEFAULT_MAP.push(1);
}

interface Timer {
    /** The tile index in the map */
    tileIndex: number;
    /** The number of ticks until the timer triggers */
    timer: number;
    /** The callback to call when the timer triggers */
    callback: (map: GameMap, tile: number) => void;
}

/**
 * The game map consists of two tile layers (foreground and background) and a cached
 * sprite mapping from tile to sprite (to help with rendering). The map also tracks which
 * tiles have been discovered and hence are shown as opposed to fog of war.
 */
export class GameMap {
    /** The foreground tile map */
    foreground: number[] = [];
    /** The background tile map */
    background: number[] = [];
    /** A cache of sprites based on the foreground tiles - used for rendering */
    foregroundSpriteMap: HTMLImageElement[] = [];
    /** A cache of sprites based on the background tiles - used for rendering */
    backgroundSpriteMap: HTMLImageElement[] = [];
    /** The light map associated with this map */
    lightMap: number[] = [];
    /** Map of which tiles have been discovered on this map */
    discovered: boolean[] = [];
    /** True if we're using discovery to black out areas the player hasn't seen yet - turn it off to check cavern generation */
    discoveryEnabled = true;
    /** The tiles that have a timer running */
    timers: Timer[] = [];
    /** The tile used to darken background tiles */
    backingTile?: HTMLImageElement;
    /** The tile used to darken background tiles where they have an overhand and need a shadow */
    backingTopTile?: HTMLImageElement;
    /** The collection of images that can be used to black out undiscovered areas - these vary to make the black not uniform */
    undiscovered: HTMLImageElement[] = [];
    /** The central game controller */
    game: Game;

    lightingImage?: HTMLCanvasElement;

    constructor(game: Game) {
        this.game = game;


    }

    /**
     * Reset the map to a newly generated one
     */
    reset() {
        console.log("Reset map");
        this.clear();
        this.generate();
        this.refreshSpriteTileMap();
        this.setDiscovered(0, 0);
        this.refreshFullLightMap();
    }

    /**
     * Clear the map resetting it to the default state
     */
    clear() {
        this.foreground = [...DEFAULT_MAP];
        this.background = [];
        this.discovered = [];
        this.lightMap = [];
        this.timers = [];
        for (let i = 0; i < this.foreground.length; i++) {
            this.background.push(0);
            this.lightMap.push(1);
            this.discovered.push(false);
        }
    }

    /**
     * Set the lighting at a given tile
     * 
     * @param x The x coordinate of the light to place
     * @param y The y coordinate of the light to place
     * @param light The light
     * @returns 
     */
    setLightMap(x: number, y: number, light: number): void {
        x = Math.floor(x);
        y = Math.floor(y);

        if ((x < 0) || (x >= MAP_WIDTH)) {
            return;
        }
        if (y < 0 || y >= MAP_DEPTH) {
            return;
        }

        this.lightMap[x + (y * MAP_WIDTH)] = light;
    }

    getLightMap(x: number, y: number): number {
        x = Math.floor(x);
        y = Math.floor(y);

        if ((x < 0) || (x >= MAP_WIDTH)) {
            return y > SKY_HEIGHT ? 0 : 1;
        }
        if (y < 0) {
            return 1;
        }
        if (y >= MAP_DEPTH) {
            return 0;
        }

        return this.lightMap[x + (y * MAP_WIDTH)];
    }

    private fillLightFrom(x: number, y: number, value: number, force: boolean = false) {
        if ((x < 0) || (x >= MAP_WIDTH)) {
            return;
        }
        if (y < 0 || y >= MAP_DEPTH) {
            return;
        }
        if (value <= 0) {
            return;
        }
        const current = this.getLightMap(x, y);


        if (current < value || force) {
            this.setLightMap(x, y, value);

            const tile = tiles[this.getTile(x, y, Layer.FOREGROUND)];
            if (tile && tile.blocksLight) {
                return;
            }

            const originalValue = value;
            value -= 0.1;
            if (value > 0) {
                this.fillLightFrom(x - 1, y - 1, value);
                this.fillLightFrom(x - 1, y, originalValue - 0.05);
                this.fillLightFrom(x - 1, y + 1, value);

                this.fillLightFrom(x, y - 1, value);
                this.fillLightFrom(x, y + 1, value);

                this.fillLightFrom(x + 1, y - 1, value);
                this.fillLightFrom(x + 1, y, originalValue - 0.05);
                this.fillLightFrom(x + 1, y + 1, value);
            }
        }
    }

    /**
     * Refresh the full light map of the game
     */
    refreshFullLightMap(): void {
        this.lightMap = [];
        for (let i = 0; i < this.foreground.length; i++) {
            this.lightMap.push(0);
        }

        for (let x = 0; x < MAP_WIDTH; x++) {
            for (let y = 0; y < MAP_DEPTH; y++) {
                this.setLightMap(x, y, 1);

                const tile = tiles[this.getTile(x, y, Layer.FOREGROUND)];
                if (tile && tile.blocksLight) {
                    break;
                }
            }
        }
        for (let x = 0; x < MAP_WIDTH; x++) {
            for (let y = 0; y < MAP_DEPTH; y++) {
                const tile = this.getTile(x, y, Layer.FOREGROUND);
                if (tile === 25) {
                    this.setLightMap(x, y, 1);
                }
            }
        }

        for (let x = 0; x < MAP_WIDTH; x++) {
            for (let y = 0; y < MAP_DEPTH; y++) {
                this.fillLightFrom(x, y, this.getLightMap(x, y), true);
            }
        }
    }

    /**
     * Load the map data from browser local storage if available
     * 
     * @returns True if we found a map to load
     */
    loadFromStorage(): boolean {
        const existingMap = localStorage.getItem("map");
        const existingBG = localStorage.getItem("mapbg");
        if (existingMap) {
            const savedMap = JSON.parse(existingMap);
            if (savedMap.length >= DEFAULT_MAP.length) {
                this.foreground = savedMap;

                if (existingBG) {
                    const savedMap = JSON.parse(existingBG);
                    if (savedMap.length >= DEFAULT_MAP.length) {
                        this.background = savedMap;
                    }
                }

                this.refreshSpriteTileMap();
                return true;
            }
        }

        return false;
    }

    /**
     * Generate a new map 
     */
    generate() {
        console.log("Generating map");

        // map generation
        let h = 0;
        let offset = 0;
        let sinceLastTree = 0;

        // first lets generate some hills, plants and trees. Could have used perlin 
        // noise here but found a simple height adjusting flow was easier. Make it more likely
        // to raise the height of the ground until we reach max hill height (10), then switch
        // to making it more likely to move down until we reach the ground. Get nice flowing
        // hills this way.
        for (let x = 5; x < MAP_WIDTH; x++) {
            sinceLastTree++;
            if (h > 10) {
                offset = 0.3;
            }
            if (h < 2) {
                offset = 0;
            }
            if (Math.random() < 0.2 + offset) {
                h--;
            } else if (Math.random() > 0.5 + offset) {
                h++;
            }

            if (h < 0) {
                h = 0;
            }
            for (let i = 0; i < h; i++) {
                this.setTile(x, SKY_HEIGHT - i, 1, Layer.FOREGROUND);
            }
            this.setTile(x, SKY_HEIGHT - h, 2, Layer.FOREGROUND);

            // consider adding a plant or grass on top
            if (Math.random() < 0.2) {
                const grass = Math.floor(Math.random() * 4) + 9;
                this.setTile(x, SKY_HEIGHT - h - 1, grass, Layer.FOREGROUND);
            } else if (Math.random() < 0.23) {
                const flower = Math.floor(Math.random() * 3) + 13;
                this.setTile(x, SKY_HEIGHT - h - 1, flower, Layer.FOREGROUND);
            }

            // build a tree now and again
            if (Math.random() > 0.85) {
                if (sinceLastTree > 5) {
                    sinceLastTree = 0;
                    const heightOfTree = Math.floor(Math.random() * 3) + 2;
                    this.setTile(x, SKY_HEIGHT - h - 1, 16, Layer.FOREGROUND);
                    for (let i = 1; i < heightOfTree; i++) {
                        this.setTile(x, SKY_HEIGHT - h - 1 - i, 17, Layer.FOREGROUND);
                    }

                    for (let tx = -1; tx < 2; tx++) {
                        for (let ty = -3; ty < 0; ty++) {
                            this.setTile(x + tx, SKY_HEIGHT - h - heightOfTree + ty, 5, Layer.FOREGROUND);
                        }
                    }
                }
            }
        }

        // cut some caverns into the ground
        for (let i = 0; i < 100; i++) {
            this.placeSeam(0, 4, SKY_HEIGHT + 5, MAP_DEPTH - 15, 5);
        }

        // now add some stone - quite a lot and across the whole depth
        for (let i = 0; i < 80; i++) {
            this.placeSeam(18, 3, SKY_HEIGHT + 5, MAP_DEPTH - 15, 3);
        }
        // now add some coal - quite a lot and across the whole depth
        for (let i = 0; i < 60; i++) {
            this.placeSeam(19, 3, SKY_HEIGHT + 5, MAP_DEPTH - 15, 3);
        }
        // now add some iron - less and only at 40 depth or deeper
        for (let i = 0; i < 40; i++) {
            this.placeSeam(20, 3, SKY_HEIGHT + 40, MAP_DEPTH - 15, 3);
        }
        // now add some silver - less and only at 60 depth or deeper
        for (let i = 0; i < 30; i++) {
            this.placeSeam(21, 3, SKY_HEIGHT + 60, MAP_DEPTH - 15, 2);
        }
        // now add some gold - less and only at 100 depth or deeper
        for (let i = 0; i < 30; i++) {
            this.placeSeam(22, 3, SKY_HEIGHT + 100, MAP_DEPTH - 15, 2);
        }
        // now add some iron - even less and only at 150 depth or deeper
        for (let i = 0; i < 20; i++) {
            this.placeSeam(23, 3, SKY_HEIGHT + 150, MAP_DEPTH - 15, 2);
        }

        this.save();
    }

    /**
     * Save the map to local storage in the browser
     */
    save(): void {
        // save the map to load storage
        localStorage.setItem("map", JSON.stringify(this.foreground));
        localStorage.setItem("mapbg", JSON.stringify(this.background));
    }

    /**
     * Utility to splat areas with tile to either cut out areas or place
     * minerals in organic shapes.
     * 
     * @param tile The tile to place
     * @param size The base size of the brush to use (this is randomized from this point)
     * @param upper The upper height limit
     * @param lower The lower height limit
     * @param cutBase The base number of cuts to make (this is randomized from this point)
     */
    private placeSeam(tile: number, size: number, upper: number, lower: number, cutBase: number): void {
        let x = 10 + Math.floor(Math.random() * (MAP_WIDTH - 20));
        let y = upper + Math.floor(Math.random() * (MAP_DEPTH - upper));
        const cutCount = cutBase + Math.floor(Math.random() * 5);

        // for each cut use the brush to apply the tile specified
        for (let cut = 0; cut < cutCount; cut++) {
            const brushWidth = size + Math.floor(Math.random() * 2);
            const brushHeight = size + Math.floor(Math.random() * 2);

            let edges = [];

            // place the brush size tiles
            for (let bx = 0; bx < brushWidth; bx++) {
                for (let by = 0; by < brushHeight; by++) {
                    // round the corners - i.e. don't draw them
                    if (bx === 0 && (by === 0 || by === brushHeight - 1)) {
                        continue;
                    }
                    if (bx === brushWidth - 1 && (by === 0 || by === brushHeight - 1)) {
                        continue;
                    }

                    let tx = x + bx - Math.floor(brushWidth / 2);
                    let ty = y + by - Math.floor(brushHeight / 2);

                    // remember the edges of the brush
                    if ((bx === 0 || by === 0 || bx === brushHeight - 1 || by === brushWidth - 1)) {
                        if ((ty > SKY_HEIGHT + 5) && (ty < MAP_DEPTH - 15)) {
                            edges.push([tx, ty]);
                        }
                    }

                    // place the tiles
                    this.foreground[tx + (ty * MAP_WIDTH)] = tile;
                    this.background[tx + (ty * MAP_WIDTH)] = 1;
                }
            }

            if (edges.length === 0) {
                return;
            }

            // select an edge from the last cut and use it as a start point for
            // the next cut
            let nextCenter = edges[Math.floor(Math.random() * edges.length)];
            x = nextCenter[0];
            y = nextCenter[1];
        }
    }

    /**
     * Get all the map data for transmission or saving
     * 
     * @returns Foreground and background in a simple structure
     */
    getMapData(): { f: number[], b: number[] } {
        return { f: this.foreground, b: this.background };
    }

    /**
     * Set all the map data based on transmission or loading
     * 
     * @param data The foreground and background data
     */
    setMapData(data: { f: number[], b: number[] }) {
        this.clear();
        this.foreground = data.f;
        this.background = data.b;
        this.refreshSpriteTileMap();

        this.setDiscovered(0, 0);
        this.refreshFullLightMap();
    }

    /**
     * Update the sprite cache for a particular cell
     * 
     * @param x The x coordinate of the cell to update
     * @param y The y coordinate of the cell to update
     */
    refreshSpriteTile(x: number, y: number) {
        const i = x + (y * MAP_WIDTH);
        const tile = tiles[this.foreground[i]]?.sprite;
        this.foregroundSpriteMap[i] = tile;
        const bg = tiles[this.background[i]]?.sprite;
        this.backgroundSpriteMap[i] = bg;
    }

    /**
     * Refresh all the sprites in the cache based on a new
     * data set
     */
    refreshSpriteTileMap(): void {
        for (let i = 0; i < this.foreground.length; i++) {
            const tile = tiles[this.foreground[i]]?.sprite;
            this.foregroundSpriteMap[i] = tile;
            const bg = tiles[this.background[i]]?.sprite;
            this.backgroundSpriteMap[i] = bg;
        }
    }

    /**
     * Check if a particular location is discovered by the player
     * 
     * @param x The x coordinate to check
     * @param y The y coordinate to check
     * @returns True if the given location is discovered
     */
    isDiscovered(x: number, y: number): boolean {
        if (!this.discoveryEnabled) {
            return true;
        }
        x = Math.floor(x);
        y = Math.floor(y);

        if ((x < 0) || (x >= MAP_WIDTH)) {
            return true;
        }
        if (y < 0 || y >= MAP_DEPTH) {
            return true;
        }

        return this.discovered[x + (y * MAP_WIDTH)];
    }

    /**
     * Indicate that a particular location has been discovered by a player. Normally
     * happens when a player clears a particular tile.
     * 
     * @param x The x coordinate to update
     * @param y The y coordinate to update
     * @param force Force the discovery loop even if the location was already discovered 
     */
    setDiscovered(x: number, y: number, force: boolean = false): void {
        if ((x < 0) || (x >= MAP_WIDTH)) {
            return;
        }
        if (y < 0 || y >= MAP_DEPTH) {
            return;
        }

        this.discoverImpl(x, y, force);
    }

    /**
     * Broke this out into a separate function since its unwinding what was a
     * recursive function. Running discovery across the whole map blows the stack
     * so use a local search array instead
     * 
     * @param x The x coordinate to update
     * @param y The y coordinate to update
     * @param force Force the discovery loop even if the location was already discovered 
     */
    private discoverImpl(xp: number, yp: number, force: boolean = false): void {
        let toCheck: { x: number, y: number }[] = [];
        toCheck.push({ x: xp, y: yp });

        while (toCheck.length > 0) {
            const point = toCheck.splice(0, 1)[0];

            let x = Math.floor(point.x);
            let y = Math.floor(point.y);

            if ((x < 0) || (x >= MAP_WIDTH)) {
                continue;
            }
            if (y < 0 || y >= MAP_DEPTH) {
                continue;
            }

            if (!this.discovered[x + (y * MAP_WIDTH)] || force) {
                this.discovered[x + (y * MAP_WIDTH)] = true;
                const tile = tiles[this.getTile(x, y, Layer.FOREGROUND)];
                if (!tile || !tile.blocks || !tile.blocksDiscovery) {
                    toCheck.push({ x: x - 1, y: y });
                    toCheck.push({ x: x - 1, y: y - 1 });
                    toCheck.push({ x: x - 1, y: y + 1 });

                    toCheck.push({ x: x + 1, y: y - 1 });
                    toCheck.push({ x: x + 1, y: y });
                    toCheck.push({ x: x + 1, y: y + 1 });

                    toCheck.push({ x: x, y: y - 1 });
                    toCheck.push({ x: x, y: y + 1 });
                }
            }

            force = false;
        }
    }

    /**
     * Set the block/tile at a specific location
     * 
     * @param x The x coordinate to set the tile at
     * @param y The y coordinate to set the tile at 
     * @param tile The tile to set
     * @param layer The layer to set the tile on
     */
    setTile(x: number, y: number, tile: number, layer: Layer): void {
        x = Math.floor(x);
        y = Math.floor(y);

        if ((x < 0) || (x >= MAP_WIDTH)) {
            return;
        }
        if (y < 0 || y >= MAP_DEPTH) {
            return;
        }

        const before = this.foreground[x + (y * MAP_WIDTH)];

        if (layer === 0) {
            this.foreground[x + (y * MAP_WIDTH)] = tile;
            const sprite = tiles[tile]?.sprite;
            this.foregroundSpriteMap[x + (y * MAP_WIDTH)] = sprite;

            if (this.game.isHostingTheServer) {
                localStorage.setItem("map", JSON.stringify(this.foreground));
            }

            if (tile === 0) {
                this.setDiscovered(x, y, true);
            }
        } else if (layer === 1) {
            this.background[x + (y * MAP_WIDTH)] = tile;
            const sprite = tiles[tile]?.sprite;
            this.backgroundSpriteMap[x + (y * MAP_WIDTH)] = sprite;
            if (this.game.isHostingTheServer) {
                localStorage.setItem("mapbg", JSON.stringify(this.background));
            }
        }
        
        const tileDef = tiles[tile];
        if (tileDef && tileDef.timer !== null) {
            this.timers.push({
                tileIndex: x + (y * MAP_WIDTH),
                timer: tileDef.timer.timer,
                callback: tileDef.timer.callback,
            });
        }
    
        if (tile === 0) {
            const above = this.getTile(x, y - 1, layer);
            const tile = tiles[above];
            if (tile && tile.needsGround) {
                this.setTile(x, y - 1, 0, layer);
            }

            if (layer === 0) {
                const behind = this.getTile(x, y, Layer.BACKGROUND);
                if (behind === 0) {
                    const tile = tiles[before];
                    if (tile && tile.leaveBackground) {
                        this.setTile(x, y, before, Layer.BACKGROUND);
                    }
                }
            }
        }

        this.refreshFullLightMap();
    }

    /**
     * Check if the location specified has a ladder in
     * 
     * @param x The x coordinate to check
     * @param y The y coordinate to check
     * @returns True if the location has a ladder
     */
    isLadder(x: number, y: number): boolean {
        const tile1 = this.getTile(x, y, Layer.FOREGROUND);
        const tile2 = this.getTile(x, y, Layer.BACKGROUND);
        const def1 = tiles[tile1];
        const def2 = tiles[tile2];
        return (def1 && def1.ladder) || (!def1 && def2 && def2.ladder);
    }

    /**
     * Check if the location specified has a platform in
     * 
     * @param x The x coordinate to check
     * @param y The y coordinate to check
     * @returns True if the location has a platform
     */
    isPlatform(x: number, y: number): boolean {
        const tile = tiles[this.getTile(x, y, Layer.FOREGROUND)];
        return (tile && !tile.blocks && tile.blocksDown);
    }

    /**
     * Check if the location specified is blocked
     * 
     * @param x The x coordinate to check
     * @param y The y coordinate to check
     * @returns True if the location is blocked
     */
    isBlocked(x: number, y: number, down?: boolean): boolean {
        const tile = this.getTile(x, y, Layer.FOREGROUND);
        const def = tiles[tile];
        return def && (def.blocks || (down === true && def.blocksDown));
    }

    /**
     * Get the tile/block at a specified location
     * 
     * @param x The x coordinate to get
     * @param y The y coordinate to get
     * @param layer The layer to read from
     * @returns The tile at the given location and layer
     */
    getTile(x: number, y: number, layer: Layer): number {
        x = Math.floor(x);
        y = Math.floor(y);

        if ((x < 0) || (x >= MAP_WIDTH)) {
            return 1;
        }
        if (y < 0) {
            return 0;
        }
        if (y >= MAP_DEPTH) {
            return 1;
        }

        if (layer === 1) {
            return this.background[x + (y * MAP_WIDTH)];
        }

        return this.foreground[x + (y * MAP_WIDTH)];
    }
    
    updateTimers(): void {
        this.timers.forEach(timer => {
            timer.timer--;
            if (timer.timer <= 0) {
                timer.callback(this, timer.tileIndex);
            }
        });
        this.timers = this.timers.filter(timer => timer.timer > 0);
    }
    
    /**
     * Render the section of the map thats visible on the screen
     * 
     * @param g The graphics context on which to render
     * @param overX The x coordinate of the tile the mouse is over
     * @param overY The y coordinate of the tile the mouse is over
     * @param canAct True if the player can act on the tiles
     * @param screenX The x coordinate of the top left of the screen in world coordinate space
     * @param screenY The y coordinate of the top left of the screen in world coordinate space
     * @param screenWidth The width of the screen in world coordinate space
     * @param screenHeight The height of the screen in world coordinate space
     */
    render(g: CanvasRenderingContext2D, overX: number, overY: number, canAct: boolean,
        screenX: number, screenY: number, screenWidth: number, screenHeight: number) {
        const height = this.foreground.length / MAP_WIDTH;

        // if we haven't seen the discovery and background tiles yet then
        // look them up so they can be used in rendering
        if (!this.backingTile) {
            this.backingTile = getSprite("tile.backing");
        }
        if (!this.backingTopTile) {
            this.backingTopTile = getSprite("tile.backingtop");
        }
        if (this.undiscovered.length === 0) {
            this.undiscovered.push(getSprite("tile.undiscovered1"));
            this.undiscovered.push(getSprite("tile.undiscovered2"));
            this.undiscovered.push(getSprite("tile.undiscovered3"));
            this.undiscovered.push(getSprite("tile.undiscovered4"));
        }

        const xp = Math.floor(screenX / TILE_SIZE) - 1;
        const yp = Math.floor(screenY / TILE_SIZE) - 1;
        const tilesAcross = Math.floor(screenWidth / TILE_SIZE) + 3;
        const tilesDown = Math.floor(screenHeight / TILE_SIZE) + 3;


        // loop through all the tiles on the screen and draw them if needed
        for (let x = xp; x < xp + tilesAcross; x++) {
            for (let y = yp; y < yp + tilesDown; y++) {
                if (this.isDiscovered(x, y)) {
                    const bg = this.backgroundSpriteMap[x + (y * MAP_WIDTH)];
                    if (bg) {
                        g.drawImage(bg, x * TILE_SIZE, y * TILE_SIZE);
                        if (this.isPlatform(x, y)) {
                            g.drawImage(this.backingTopTile, x * TILE_SIZE, y * TILE_SIZE);
                        } else {
                            let overhang = this.getTile(x, y - 1, Layer.FOREGROUND);
                            const tileAbove = tiles[overhang];
                            if (tileAbove && !tileAbove.blocksDown) {
                                overhang = 0;
                            }
                            g.drawImage(overhang && !this.isPlatform(x, y - 1) ? this.backingTopTile : this.backingTile, x * TILE_SIZE, y * TILE_SIZE);
                        }
                    }
                    const sprite = this.foregroundSpriteMap[x + (y * MAP_WIDTH)];
                    if (sprite) {
                        g.drawImage(sprite, x * TILE_SIZE, y * TILE_SIZE);
                    }

                    // draw the mouse highlight
                    if (x === overX && y === overY && canAct) {
                        g.fillStyle = "rgba(255, 255, 255, 0.3)";
                        g.fillRect(x * TILE_SIZE, y * TILE_SIZE, TILE_SIZE, TILE_SIZE);
                    }
                }
            }
        }

        // loop through all the tiles and cover up areas that haven't been discovered yet
        for (let x = xp; x < xp + tilesAcross; x++) {
            for (let y = yp; y < yp + tilesDown; y++) {
                if (!this.isDiscovered(x, y)) {
                    g.drawImage(this.undiscovered[(x + y) % this.undiscovered.length], (x * TILE_SIZE) - (TILE_SIZE / 2), (y * TILE_SIZE) - (TILE_SIZE / 2));
                }
            }
        }
    }

    drawLightMap(g: CanvasRenderingContext2D, overX: number, overY: number, canAct: boolean,
        screenX: number, screenY: number, screenWidth: number, screenHeight: number) {
        const lightScale = 1;
        const xp = Math.floor(screenX / TILE_SIZE) - 1;
        const yp = Math.floor(screenY / TILE_SIZE) - 1;
        const tilesAcross = Math.floor(screenWidth / TILE_SIZE) + 3;
        const tilesDown = Math.floor(screenHeight / TILE_SIZE) + 3;
        const offsetx = screenX - (xp * TILE_SIZE);
        const offsety = screenY - (yp * TILE_SIZE);

        if (!this.lightingImage || this.lightingImage.width != tilesAcross * TILE_SIZE || this.lightingImage.height !== tilesDown * TILE_SIZE) {
            this.lightingImage = document.createElement("canvas");
            this.lightingImage.width = tilesAcross * TILE_SIZE;
            this.lightingImage.height = tilesDown * TILE_SIZE;
        }

        const context = this.lightingImage.getContext("2d") as CanvasRenderingContext2D;

        context.globalCompositeOperation = "source-over";
        context.clearRect(0, 0, this.lightingImage.width, this.lightingImage.height);
        context.fillStyle = "black";
        for (let x = xp; x < xp + tilesAcross; x++) {
            for (let y = yp; y < yp + tilesDown; y++) {
                const tile = tiles[this.getTile(x, y, Layer.FOREGROUND)];
                const light = this.getLightMap(x, y);
                context.globalAlpha = 1 - light;
                if (!this.isDiscovered(x, y)) {
                    context.globalAlpha = 1;
                }


                context.fillRect((x - xp)*lightScale, (y - yp)*lightScale, lightScale, lightScale);
            }
        }
        context.globalAlpha = 1;

        // scale the light up
        context.drawImage(this.lightingImage, 0, 0, tilesAcross*lightScale, tilesDown*lightScale, 0, 0, (tilesAcross * TILE_SIZE), (tilesDown * TILE_SIZE));
                
        
        context.save();
        const gradient = context.createRadialGradient(0, 0, 0, 0, 0, 256);
        gradient.addColorStop(0, "rgba(0,0,0,255)");
        gradient.addColorStop(1, "rgba(0,0,0,0)");
        context.globalCompositeOperation = 'destination-out';
        context.fillStyle = gradient;
        context.translate(this.game.player.x - (screenX - offsetx), this.game.player.y - (screenY - offsety));
        context.beginPath();
        context.arc(0, 0, 256, 0, Math.PI * 2);
        context.fill();
        context.restore();

        // debug for light map
        // const debugSize = 20;
        // g.fillStyle = "white";
        // g.strokeStyle = "green";
        // g.lineWidth = 2;
        // g.fillRect(screenX + 200, screenY + 200, tilesAcross * debugSize, tilesDown * debugSize);
        // g.drawImage(this.lightingImage, screenX + 200, screenY + 200, tilesAcross * debugSize, tilesDown * debugSize);

        g.drawImage(this.lightingImage, screenX - offsetx, screenY - offsety);
    }
}<|MERGE_RESOLUTION|>--- conflicted
+++ resolved
@@ -65,7 +65,9 @@
     /** True if this block prevents lights passing */
     blocksLight: boolean;
     /** The timer object with the number of ticks it takes for the block's effect to happen and the callback that defines the effect */
-    timer: { timer: number, callback: (map: GameMap, tile: number) => void }|null;
+    timer?: { timer: number, callback: (map: GameMap, tile: number) => void }|null;
+    /** Does this block light the area */
+    light?: boolean;
 }
 
 const explosion = (map: GameMap, tile: number): void => {
@@ -84,7 +86,6 @@
  * The list of tiles that be used in the map
  */
 export const tiles: Record<number, Block> = {
-<<<<<<< HEAD
     1: { sprite: loadImage("tile.dirt", dirt_tile), blocks: true, blocksDown: true, ladder: false, needsGround: false, blocksDiscovery: true, leaveBackground: true, blocksLight: true },
     2: { sprite: loadImage("tile.dirt_grass", dirt_grass_tile), blocks: true, blocksDown: true, ladder: false, needsGround: false, blocksDiscovery: true, leaveBackground: true, blocksLight: true },
     3: { sprite: loadImage("tile.brick_grey", brick_grey_tile), blocks: true, blocksDown: true, ladder: false, needsGround: false, blocksDiscovery: true, leaveBackground: false, blocksLight: true },
@@ -110,35 +111,8 @@
     22: { sprite: loadImage("tile.gold", gold_tile), blocks: true, blocksDown: true, ladder: false, needsGround: false, blocksDiscovery: true, leaveBackground: true, blocksLight: true },
     23: { sprite: loadImage("tile.diamond", diamond_tile), blocks: true, blocksDown: true, ladder: false, needsGround: false, blocksDiscovery: true, leaveBackground: true, blocksLight: true },
     24: { sprite: loadImage("tile.platform_tile", platform_tile), blocks: false, blocksDown: true, ladder: false, needsGround: false, blocksDiscovery: true, leaveBackground: false, blocksLight: false },
-    25: { sprite: loadImage("tile.torch", torch_tile), blocks: false, blocksDown: false, ladder: false, needsGround: false, blocksDiscovery: false, leaveBackground: false, blocksLight: false },
-=======
-    1: { sprite: loadImage("tile.dirt", dirt_tile), blocks: true, blocksDown: true, ladder: false, needsGround: false, blocksDiscovery: true, leaveBackground: true, blocksLight: true, timer: null },
-    2: { sprite: loadImage("tile.dirt_grass", dirt_grass_tile), blocks: true, blocksDown: true, ladder: false, needsGround: false, blocksDiscovery: true, leaveBackground: true, blocksLight: true, timer: null },
-    3: { sprite: loadImage("tile.brick_grey", brick_grey_tile), blocks: true, blocksDown: true, ladder: false, needsGround: false, blocksDiscovery: true, leaveBackground: false, blocksLight: true, timer: null },
-    4: { sprite: loadImage("tile.brick_red", brick_red_tile), blocks: true, blocksDown: true, ladder: false, needsGround: false, blocksDiscovery: true, leaveBackground: false, blocksLight: true, timer: null },
-    5: { sprite: loadImage("tile.leaves_tile", leaves_tile), blocks: false, blocksDown: false, ladder: false, needsGround: false, blocksDiscovery: false, leaveBackground: false, blocksLight: false, timer: null },
-    6: { sprite: loadImage("tile.sand_tile", sand_tile), blocks: true, blocksDown: true, ladder: false, needsGround: false, blocksDiscovery: true, leaveBackground: false, blocksLight: true, timer: null },
-    7: { sprite: loadImage("tile.wood_tile", wood_tile), blocks: true, blocksDown: true, ladder: false, needsGround: false, blocksDiscovery: true, leaveBackground: false, blocksLight: true, timer: null },
-    8: { sprite: loadImage("tile.ladder_tile", ladder_tile), blocks: false, blocksDown: false, ladder: true, needsGround: false, blocksDiscovery: true, leaveBackground: false, blocksLight: false, timer: null },
-    9: { sprite: loadImage("tile.grass1", grass1_tile), blocks: false, blocksDown: false, ladder: false, needsGround: true, blocksDiscovery: false, leaveBackground: false, blocksLight: false, timer: null },
-    10: { sprite: loadImage("tile.grass2", grass2_tile), blocks: false, blocksDown: false, ladder: false, needsGround: true, blocksDiscovery: false, leaveBackground: false, blocksLight: false, timer: null },
-    11: { sprite: loadImage("tile.grass3", grass3_tile), blocks: false, blocksDown: false, ladder: false, needsGround: true, blocksDiscovery: false, leaveBackground: false, blocksLight: false, timer: null },
-    12: { sprite: loadImage("tile.grass4", grass4_tile), blocks: false, blocksDown: false, ladder: false, needsGround: true, blocksDiscovery: false, leaveBackground: false, blocksLight: false, timer: null },
-    13: { sprite: loadImage("tile.flowerwhite", flowerwhite_tile), blocks: false, blocksDown: false, ladder: false, needsGround: true, blocksDiscovery: false, leaveBackground: false, blocksLight: false, timer: null },
-    14: { sprite: loadImage("tile.flowerblue", flowerblue_tile), blocks: false, blocksDown: false, ladder: false, needsGround: true, blocksDiscovery: false, leaveBackground: false, blocksLight: false, timer: null },
-    15: { sprite: loadImage("tile.flowerred", flowerred_tile), blocks: false, blocksDown: false, ladder: false, needsGround: true, blocksDiscovery: false, leaveBackground: false, blocksLight: false, timer: null },
-    16: { sprite: loadImage("tile.trunkbottom", trunkbottom_tile), blocks: false, blocksDown: false, ladder: false, needsGround: false, blocksDiscovery: false, leaveBackground: false, blocksLight: false, timer: null },
-    17: { sprite: loadImage("tile.trunkmid", trunkmid_tile), blocks: false, blocksDown: false, ladder: false, needsGround: false, blocksDiscovery: false, leaveBackground: false, blocksLight: false, timer: null },
-
-    18: { sprite: loadImage("tile.stone", stone_tile), blocks: true, blocksDown: true, ladder: false, needsGround: false, blocksDiscovery: true, leaveBackground: true, blocksLight: true, timer: null },
-    19: { sprite: loadImage("tile.coal", coal_tile), blocks: true, blocksDown: true, ladder: false, needsGround: false, blocksDiscovery: true, leaveBackground: true, blocksLight: true, timer: null },
-    20: { sprite: loadImage("tile.iron", iron_tile), blocks: true, blocksDown: true, ladder: false, needsGround: false, blocksDiscovery: true, leaveBackground: true, blocksLight: true, timer: null },
-    21: { sprite: loadImage("tile.silver", silver_tile), blocks: true, blocksDown: true, ladder: false, needsGround: false, blocksDiscovery: true, leaveBackground: true, blocksLight: true, timer: null },
-    22: { sprite: loadImage("tile.gold", gold_tile), blocks: true, blocksDown: true, ladder: false, needsGround: false, blocksDiscovery: true, leaveBackground: true, blocksLight: true, timer: null },
-    23: { sprite: loadImage("tile.diamond", diamond_tile), blocks: true, blocksDown: true, ladder: false, needsGround: false, blocksDiscovery: true, leaveBackground: true, blocksLight: true, timer: null },
-    24: { sprite: loadImage("tile.platform_tile", platform_tile), blocks: false, blocksDown: true, ladder: false, needsGround: false, blocksDiscovery: true, leaveBackground: false, blocksLight: false, timer: null },
     25: { sprite: loadImage("tile.tnt", tnt_tile), blocks: true, blocksDown: true, ladder: false, needsGround: false, blocksDiscovery: true, leaveBackground: false, blocksLight: true, timer: { timer: 120, callback: explosion } },
->>>>>>> b4d19fca
+    26: { sprite: loadImage("tile.torch", torch_tile), blocks: false, blocksDown: false, ladder: false, needsGround: false, blocksDiscovery: false, leaveBackground: false, blocksLight: false, light: true},
 };
 
 export enum Layer {
@@ -339,7 +313,8 @@
         for (let x = 0; x < MAP_WIDTH; x++) {
             for (let y = 0; y < MAP_DEPTH; y++) {
                 const tile = this.getTile(x, y, Layer.FOREGROUND);
-                if (tile === 25) {
+                const block = tiles[tile];
+                if (block && block.light) {
                     this.setLightMap(x, y, 1);
                 }
             }
@@ -733,7 +708,7 @@
         }
         
         const tileDef = tiles[tile];
-        if (tileDef && tileDef.timer !== null) {
+        if (tileDef && tileDef.timer) {
             this.timers.push({
                 tileIndex: x + (y * MAP_WIDTH),
                 timer: tileDef.timer.timer,
